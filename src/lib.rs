--- conflicted
+++ resolved
@@ -59,14 +59,10 @@
     VertexFormat,
 };
 
-<<<<<<< HEAD
 #[cfg(not(target_arch = "wasm32"))]
 pub use wgn::winit;
 
 #[cfg(all(feature = "gl", not(target_arch = "wasm32")))]
-=======
-#[cfg(feature = "gl")]
->>>>>>> 65eb4dc7
 pub use wgn::glutin;
 
 //TODO: avoid heap allocating vectors during resource creation.
@@ -471,18 +467,13 @@
         }
     }
 
-<<<<<<< HEAD
     #[cfg(all(feature = "gl", not(target_arch = "wasm32")))]
-=======
-    #[cfg(feature = "gl")]
->>>>>>> 65eb4dc7
     pub fn new(windowed_context: wgn::glutin::WindowedContext) -> Self {
         Instance {
             id: wgn::wgpu_create_gl_instance(windowed_context)
         }
     }
 
-<<<<<<< HEAD
     #[cfg(all(feature = "gl", target_arch = "wasm32"))]
     pub fn new(canvas: web_sys::HtmlCanvasElement) -> Self {
         Instance {
@@ -490,8 +481,6 @@
         }
     }
 
-=======
->>>>>>> 65eb4dc7
     /// Retrieves an [`Adapter`] which matches the given descriptor.
     ///
     /// If there are no available adapters matching `desc`, this function will return another
