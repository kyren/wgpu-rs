--- conflicted
+++ resolved
@@ -459,18 +459,14 @@
 }
 
 impl Instance {
-<<<<<<< HEAD
+    /// Create a new `Instance` object.
     #[cfg(not(feature = "gl"))]
-=======
-    /// Create a new `Instance` object.
->>>>>>> 91bb4c8f
     pub fn new() -> Self {
         Instance {
             id: wgn::wgpu_create_instance(),
         }
     }
 
-<<<<<<< HEAD
     #[cfg(all(feature = "gl", not(target_arch = "wasm32")))]
     pub fn new(windowed_context: wgn::glutin::WindowedContext) -> Self {
         Instance {
@@ -485,7 +481,6 @@
         }
     }
 
-=======
     /// Retrieves an [`Adapter`] which matches the given descriptor.
     ///
     /// If there are no available adapters matching `desc`, this function will return another
@@ -495,18 +490,14 @@
     ///
     /// Panics if there are no available adapters. This will occur if none of the graphics backends
     /// are enabled.
->>>>>>> 91bb4c8f
     pub fn get_adapter(&self, desc: &AdapterDescriptor) -> Adapter {
         Adapter {
             id: wgn::wgpu_instance_get_adapter(self.id, desc),
         }
     }
 
-<<<<<<< HEAD
+    /// Creates a surface from a window.
     #[cfg(not(feature = "gl"))]
-=======
-    /// Creates a surface from a window.
->>>>>>> 91bb4c8f
     pub fn create_surface(&self, window: &winit::Window) -> Surface {
         Surface {
             id: wgn::wgpu_instance_create_surface_from_winit(self.id, window),
